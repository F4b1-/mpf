--- conflicted
+++ resolved
@@ -140,22 +140,11 @@
                       "Hardware Board ID: %s",
                       self.version, self.revision, self.hardware_version)
 
-<<<<<<< HEAD
-        # configure servos
-        #self._write_pdled_config_reg(0x04, 20, 0x01)
-        #self._write_pdled_config_reg(0x04, 21, 300)
-
-        #self._write_addr(0x04, 72)
-        #self._write_color(0x04, 200)
-
-        # configure pd_leds
-=======
         # for unknown reasons we have to postpone this a bit after init
         self.machine.delay.add(100, self._configure_pd_led)
 
     def _configure_pd_led(self):
         """Configure PD-LEDs."""
->>>>>>> 5ecc7c74
         for pd_number, config in self.config['pd_led_boards'].items():
             self._write_ws2811_ctrl(pd_number, config['ws281x_low_bit_time'], config['ws281x_high_bit_time'],
                                     config['ws281x_end_bit_time'], config['ws281x_reset_bit_time'])
