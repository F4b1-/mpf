"""Classes which manage BCP transports."""
import asyncio

from typing import Union

from mpf.core.bcp.bcp_client import BaseBcpClient


class BcpTransportManager:

    """Manages BCP transports."""

    def __init__(self, machine):
        """Initialise BCP transport manager."""
        self._machine = machine
        self._transports = []
        self._readers = {}
        self._handlers = {}
        self._machine.events.add_handler("shutdown", self.shutdown)

    def add_handler_to_transport(self, handler, transport: BaseBcpClient):
        """Register client as handler."""
        if handler not in self._handlers:
            self._handlers[handler] = []

        if transport is None:
            raise AssertionError("Cannot register None transport.")

        self._handlers[handler].append(transport)

    def remove_transport_from_handle(self, handler, transport: BaseBcpClient):
        """Remove client from a certain handler."""
        if transport in self._handlers[handler]:
            self._handlers[handler].remove(transport)

    def get_transports_for_handler(self, handler):
        """Get clients which registered for a certain handler."""
        return self._handlers.get(handler, [])

    def register_transport(self, transport):
        """Register a client."""
        self._transports.append(transport)
        self._readers[transport] = self._machine.clock.loop.create_task(self._receive_loop(transport))
        self._readers[transport].add_done_callback(self._done)

    @staticmethod
    def _done(future):
        """Evaluate result of task.

        Will raise exceptions from within task.
        """
        try:
            future.result()
        except asyncio.CancelledError:
            pass

    @asyncio.coroutine
    def _receive_loop(self, transport: BaseBcpClient):
        while True:
            try:
                cmd, kwargs = yield from transport.read_message()
            except IOError:
                self.unregister_transport(transport)
                return

            self._machine.bcp.interface.process_bcp_message(cmd, kwargs, transport)

    def unregister_transport(self, transport: BaseBcpClient):
        """Unregister client."""
        if transport in self._transports:
            self._transports.remove(transport)

        # remove transport from all handlers
        for handler in self._handlers:
            if transport in self._handlers[handler]:
                self._handlers[handler].remove(transport)

        if transport in self._readers:
            self._readers[transport].cancel()
            del self._readers[transport]

        if transport.exit_on_close:
            self._machine.stop()

<<<<<<< HEAD
    def get_named_client(self, client_name) -> Union[BaseBcpClient, bool]:
=======
    def get_all_clients(self):
        """Get a list of all clients."""
        return self._transports

    def get_named_client(self, client_name) -> BaseBcpClient:
>>>>>>> fcfa9dd3
        """Get a client by name."""
        for client in self._transports:
            if client.name == client_name:
                return client
        return False

    def send_to_clients(self, clients, bcp_command, **kwargs):
        """Send command to a list of clients."""
        for client in set(clients):
            self.send_to_client(client, bcp_command, **kwargs)

    def send_to_clients_with_handler(self, handler, bcp_command, **kwargs):
        """Send command to clients which registered for a specific handler."""
        clients = self.get_transports_for_handler(handler)
        self.send_to_clients(clients, bcp_command, **kwargs)

    def send_to_client(self, client: BaseBcpClient, bcp_command, **kwargs):
        """Send command to a specific bcp client."""
        try:
            client.send(bcp_command, kwargs)
        except IOError:
            client.stop()
            self.unregister_transport(client)

    def send_to_all_clients(self, bcp_command, **kwargs):
        """Send command to all bcp clients."""
        for client in self._transports:
            self.send_to_client(client, bcp_command, **kwargs)

    def shutdown(self, **kwargs):
        """Prepare the BCP clients for MPF shutdown."""
        del kwargs
        for client in self._transports:
            client.stop()
            self.unregister_transport(client)<|MERGE_RESOLUTION|>--- conflicted
+++ resolved
@@ -82,15 +82,11 @@
         if transport.exit_on_close:
             self._machine.stop()
 
-<<<<<<< HEAD
-    def get_named_client(self, client_name) -> Union[BaseBcpClient, bool]:
-=======
     def get_all_clients(self):
         """Get a list of all clients."""
         return self._transports
 
-    def get_named_client(self, client_name) -> BaseBcpClient:
->>>>>>> fcfa9dd3
+    def get_named_client(self, client_name) -> Union[BaseBcpClient, bool]:
         """Get a client by name."""
         for client in self._transports:
             if client.name == client_name:
